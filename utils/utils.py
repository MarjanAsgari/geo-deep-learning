--- conflicted
+++ resolved
@@ -97,15 +97,10 @@
 
     strict_loading = False if not inference else True
     model.load_state_dict(checkpoint['model'], strict=strict_loading)
-<<<<<<< HEAD
-    logging.info(f"=> loaded model\n")
-    # if optimizer and 'optimizer' in checkpoint.keys():    # 2nd condition if loading a model without optimizer
-    #     optimizer.load_state_dict(checkpoint['optimizer'], strict=False)
-=======
     log.info(f"\n=> loaded model")
     if optimizer and 'optimizer' in checkpoint.keys():    # 2nd condition if loading a model without optimizer
         optimizer.load_state_dict(checkpoint['optimizer'], strict=False)
->>>>>>> 3a936518
+
     return model, optimizer
 
 
@@ -147,12 +142,7 @@
                 used_ram = mem.used / (1024 ** 2)
                 max_ram = mem.total / (1024 ** 2)
                 used_ram_perc = used_ram / max_ram * 100
-<<<<<<< HEAD
-                logging.debug(
-                    f'GPU RAM used: {used_ram_perc} ({used_ram:.0f}/{max_ram:.0f} MiB)\nGPU % used: {res.gpu}')
-=======
                 log.info(f'\nGPU RAM used: {used_ram_perc} ({used_ram:.0f}/{max_ram:.0f} MiB)\nGPU % used: {res.gpu}')
->>>>>>> 3a936518
                 if used_ram_perc < max_used_ram_perc:
                     if res.gpu < max_used_perc:
                         lst_free_devices[i] = {'used_ram_at_init': used_ram, 'max_ram': max_ram}
@@ -167,13 +157,8 @@
                 if len(lst_free_devices.keys()) == number_requested:
                     break
             if len(lst_free_devices.keys()) < number_requested:
-<<<<<<< HEAD
-                logging.warning(f"You requested {number_requested} devices. {device_count} devices are available and "
-                                f"other processes are using {device_count - len(lst_free_devices.keys())} device(s).")
-=======
                 log.warning(f"\nYou requested {number_requested} devices. {device_count} devices are available and "
                             f"other processes are using {device_count-len(lst_free_devices.keys())} device(s).")
->>>>>>> 3a936518
         else:
             log.warning('\nNo gpu devices requested. Will run on cpu')
             return lst_free_devices
@@ -408,19 +393,13 @@
                 'Specify a csv file containing images for inference. Directory input not implemented yet')
     else:
         if img_dir_or_csv.endswith('.csv'):
-<<<<<<< HEAD
-            list_img = read_csv(img_dir_or_csv)
-
+            list_img = read_csv(img_dir_or_csv, in_case_of_path)
         elif is_url(img_dir_or_csv):
             list_img = []
             img_path = Path(img_dir_or_csv)
             img = {}
             img['tif'] = img_path
             list_img.append(img)
-
-=======
-            list_img = read_csv(img_dir_or_csv, in_case_of_path)
->>>>>>> 3a936518
         else:
             img_dir = Path(img_dir_or_csv)
             assert img_dir.is_dir() or img_dir.is_file(), f'Could not find directory/file "{img_dir_or_csv}"'
@@ -431,7 +410,7 @@
                     assert isinstance(glob_pattern, str), f'Invalid glob pattern: "{glob_pattern}"'
                     list_img_paths.update(sorted(img_dir.glob(glob_pattern)))
             else:
-                list_img_paths.update(img_dir)
+                list_img_paths.update([img_dir])
             list_img = []
             for img_path in list_img_paths:
                 img = {'tif': img_path}
