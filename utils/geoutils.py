import collections
import logging
from distutils.version import LooseVersion
from pathlib import Path
from typing import List, Union, Sequence

import ast
import fiona
import pyproj
from fiona._err import CPLE_OpenFailedError
from fiona.errors import DriverError
import geopandas as gpd
import numpy as np
import pystac
import rasterio
from hydra.utils import to_absolute_path
from pandas.io.common import is_url
from rasterio import MemoryFile, DatasetReader
from rasterio.plot import reshape_as_raster
from rasterio.shutil import copy as riocopy
import xml.etree.ElementTree as ET
from osgeo import gdal, gdalconst, ogr, osr

from shapely.geometry import box, Polygon

logger = logging.getLogger(__name__)


def create_new_raster_from_base(input_raster, output_raster, write_array, dtype = np.uint8, **kwargs):
    """Function to use info from input raster to create new one.
    Args:
        input_raster: input raster path and name
        output_raster: raster name and path to be created with info from input
        write_array (optional): array to write into the new raster
        dtype (optional): data type of output raster
        kwargs (optional): Complementary parameter(s)

    Return:
        None
    """
    src = check_rasterio_im_load(input_raster)
    if len(write_array.shape) == 2:  # 2D array
        count = 1
        write_array = write_array[np.newaxis, :, :]
    elif len(write_array.shape) == 3:  # 3D array
        if write_array.shape[0] > 100:
            logging.warning(f"\nGot {write_array.shape[0]} bands. "
                            f"\nMake sure array follows rasterio's channels first convention")
            write_array = reshape_as_raster(write_array)
        count = write_array.shape[0]
    else:
        raise ValueError(f'Array with {len(write_array.shape)} dimensions cannot be written by rasterio.')

    if write_array.shape[-2:] != (src.height, src.width):
        raise ValueError(f"Output array's width and height should be identical to dimensions of input reference raster"
                         f"\nInput reference raster shape (h x w): ({src.height}, {src.width})"
                         f"\nOutput array shape (h x w): {write_array.shape[1:]}")
    # Cannot write to 'VRT' driver
    driver = 'GTiff' if src.driver == 'VRT' else src.driver

    with rasterio.open(output_raster, 'w',
                       driver=driver,
                       width=src.width,
                       height=src.height,
                       count=count,
                       crs=src.crs,
                       dtype=dtype,
                       transform=src.transform,
                       tiled=True,
                       blockxsize=256,
                       blockysize=256,
                       BIGTIFF='YES',
                       compress='lzw') as dst:
        dst.write(write_array)
        # add tag to transmit more information
        if 'checkpoint_path' in kwargs.keys():
            # add the path to the model checkpoint
            dst.update_tags(
                checkpoint=kwargs['checkpoint_path'],
                classes_dict=kwargs['classes_dict'],
            )


def get_key_recursive(key, config):
    """Returns a value recursively given a dictionary key that may contain multiple subkeys."""
    if not isinstance(key, list):
        key = key.split("/")  # subdict indexing split using slash
    assert key[0] in config, f"missing key '{key[0]}' in metadata dictionary: {config}"
    val = config[key[0]]
    if isinstance(val, (dict, collections.OrderedDict)):
        assert len(key) > 1, "missing keys to index metadata subdictionaries"
        return get_key_recursive(key[1:], val)
    return int(val)


def is_stac_item(path: str) -> bool:
    """Checks if an input string or object is a valid stac item"""
    if isinstance(path, pystac.Item):
        return True
    else:
        try:
            pystac.Item.from_file(str(path))
            return True
        # with .tif as url, pystac/stac_io.py/read_test_from_href() returns Exception, not HTTPError
        except Exception:
            return False


def stack_singlebands_vrt(srcs: List, band: int = 1):
    """
    Stacks multiple single-band raster into a single multiband virtual raster
    Source: https://gis.stackexchange.com/questions/392695/is-it-possible-to-build-a-vrt-file-from-multiple-files-with-rasterio
    @param srcs:
        List of paths/urls to single-band rasters
    @param band:
        Index of band from source raster to stack into multiband VRT (index starts at 1 per GDAL convention)
    @return:
        RasterDataset object containing VRT
    """
    vrt_bands = []
    for srcnum, src in enumerate(srcs, start=1):
        with check_rasterio_im_load(src) as ras, MemoryFile() as mem:
            riocopy(ras, mem.name, driver='VRT')
            vrt_xml = mem.read().decode('utf-8')
            vrt_dataset = ET.fromstring(vrt_xml)
            for bandnum, vrt_band in enumerate(vrt_dataset.iter('VRTRasterBand'), start=1):
                if bandnum == band:
                    vrt_band.set('band', str(srcnum))
                    vrt_bands.append(vrt_band)
                    vrt_dataset.remove(vrt_band)
    for vrt_band in vrt_bands:
        vrt_dataset.append(vrt_band)

    return ET.tostring(vrt_dataset).decode('UTF-8')


def subset_multiband_vrt(src: Union[str, Path], band_request: Sequence = []):
    """
    Creates a multiband virtual raster containing a subset of all available bands in a source multiband raster
    @param src:
        Path/url to a multiband raster
    @param band_request:
        Indices of bands from source raster to subset from source multiband (index starts at 1 per GDAL convention).
        Order matters, i.e. if source raster is BGR, "[3,2,1]" will create a VRT with bands as RGB
    @return:
        RasterDataset object containing VRT
    """
    if not isinstance(src, (str, Path)) and not Path(src).is_file():
        raise ValueError(f"Invalid source multiband raster.\n"
                         f"Got {src}")
    with rasterio.open(src) as ras, MemoryFile() as mem:
        riocopy(ras, mem.name, driver='VRT')
        vrt_xml = mem.read().decode('utf-8')
        vrt_dataset = ET.fromstring(vrt_xml)
        vrt_dataset_dict = {int(band.get('band')): band for band in vrt_dataset.iter("VRTRasterBand")}
        for band in vrt_dataset_dict.values():
            vrt_dataset.remove(band)

        for dest_band_idx, src_band_idx in enumerate(band_request, start=1):
            vrt_band = vrt_dataset_dict[src_band_idx]
            vrt_band.set('band', str(dest_band_idx))
            vrt_dataset.append(vrt_band)

    return ET.tostring(vrt_dataset).decode('UTF-8')


def check_rasterio_im_load(im):
    """
    Check if `im` is already loaded in; if not, load it in.
    Copied from: https://github.com/CosmiQ/solaris/blob/main/solaris/utils/core.py#L17
    """
    if isinstance(im, (str, Path)):
        if not is_url(im) and 'VRTDataset' not in str(im):
            im = to_absolute_path(str(im))
        return rasterio.open(im)
    elif isinstance(im, rasterio.DatasetReader):
        return im
    else:
        raise ValueError("{} is not an accepted image format for rasterio.".format(im))


def check_gdf_load(gdf):
    """
    Check if `gdf` is already loaded in, if not, load from geojson.
    Copied from: https://github.com/CosmiQ/solaris/blob/main/solaris/utils/core.py#L52
    """
    # print(f"GDF: {gdf} \nLayer Name: {layer_name}")
    if isinstance(gdf, (str, Path)):
        if not is_url(gdf):
            gdf = to_absolute_path(str(gdf))
        # as of geopandas 0.6.2, using the OGR CSV driver requires some add'nal
        # kwargs to create a valid geodataframe with a geometry column. see
        # https://github.com/geopandas/geopandas/issues/1234
        if str(gdf).lower().endswith("csv"):
            return gpd.read_file(
                gdf, GEOM_POSSIBLE_NAMES="geometry", KEEP_GEOM_COLUMNS="NO"
            )
        try:
<<<<<<< HEAD
            # if layer_name:
            layers = fiona.listlayers(gdf)
            existing_layer_name = next((item for item in layers if item != 'extent_2'), None)
            if layer_name:
                expected_layer_name = layer_name["layer"]
                if expected_layer_name != existing_layer_name:
                    logging.warning(f"Did not find the expected layer name {expected_layer_name}, layer name is set to {existing_layer_name}")
            layer_name["layer"] = existing_layer_name    
            return gpd.read_file(gdf, **layer_name)
=======
            return gpd.read_file(gdf)
>>>>>>> 90ec4618
        except (DriverError, CPLE_OpenFailedError):
            logging.warning(
                f"GeoDataFrame couldn't be loaded: either {gdf} isn't a valid"
                " path or it isn't a valid vector file. Returning an empty"
                " GeoDataFrame."
            )
            return gpd.GeoDataFrame()
    elif isinstance(gdf, gpd.GeoDataFrame):
        return gdf
    else:
        raise ValueError(f"{gdf} is not an accepted GeoDataFrame format.")


def check_crs(input_crs, return_rasterio=False):
    """Convert CRS to the ``pyproj.CRS`` object passed by ``solaris``."""
    if not isinstance(input_crs, pyproj.CRS) and input_crs is not None:
        out_crs = pyproj.CRS(input_crs)
    else:
        out_crs = input_crs

    if return_rasterio:
        if LooseVersion(rasterio.__gdal_version__) >= LooseVersion("3.0.0"):
            out_crs = rasterio.crs.CRS.from_wkt(out_crs.to_wkt())
        else:
            out_crs = rasterio.crs.CRS.from_wkt(out_crs.to_wkt("WKT1_GDAL"))

    return out_crs


def bounds_riodataset(raster: DatasetReader) -> box:
    """Returns bounds of a rasterio DatasetReader as shapely box instance"""
    return box(*list(raster.bounds))


def bounds_gdf(gdf: gpd.GeoDataFrame) -> box:
    """Returns bounds of a GeoDataFrame as shapely box instance"""
    if gdf.empty:
        return Polygon()
    gdf_bounds = gdf.total_bounds
    gdf_bounds_box = box(*gdf_bounds.tolist())
    return gdf_bounds_box


def overlap_poly1_rto_poly2(polygon1: Polygon, polygon2: Polygon) -> float:
    """Calculate intersection of extents from polygon 1 and 2 over extent of a polygon 2"""
    intersection = polygon1.intersection(polygon2).area
    return intersection / (polygon2.area + 1e-30)


def multi2poly(returned_vector_pred, layer_name=None):
    """
    Converts shapely multipolygon to polygon. If fails, returns a logging error.
    This function will read a PATH string, create a geodataframe, explode all
    multipolygon to polygon and save the geodataframe at the same PATH.
    Args:
        returned_vector_pred: string, geopackage PATH where the post-processing
                              results are saved.
        layer_name (optional): string, the name of layer to look into for multipolygons.
                               For example, if using during post-processing, the layer
                               name could represent the class name if class are stored
                               in separate layers. Default None.
                    
    Return:
        none
    """
    try: # Try to convert multipolygon to polygon
        df = gpd.read_file(returned_vector_pred, layer=layer_name)
        if 'MultiPolygon' in df['geometry'].geom_type.values:
            logging.info("\nConverting multiPolygon to Polygon...")
            gdf_exploded = df.explode(index_parts=True, ignore_index=True)
            gdf_exploded.to_file(returned_vector_pred, layer=layer_name) # overwrite the layer readed
    except Exception as e:
        logging.error(f"\nSomething went wrong during the conversion of Polygon. \nError {type(e)}: {e}")


def fetch_tag_raster(raster_path, tag_wanted):
    """
    Fetch the tag(s) information saved inside the tiff.
    TODO, change the `tag_wanted` to accept str or list of str.
    Args:
        raster_path: string, raster path
        tag_wanted: string, tag name, ex. 'checkpoint'
    Return:
        string containing associate information to the `tag_wanted`
    """
    with rasterio.open(raster_path) as tiff_src:
        tags = tiff_src.tags()
    # check if the tiff have the wanted tag save in
    if tag_wanted in tags.keys():
        if 'dict' in tag_wanted:
            return ast.literal_eval(tags[tag_wanted])
        else: 
            return tags[tag_wanted]
    else:
        logging.error(
            f"\nThe tag {tag_wanted} was not found in the {tags.keys()},"
            f" try again with one inside that list."
        )
        raise ValueError('Tag not found.')


def gdf_mean_vertices_nb(gdf: gpd.GeoDataFrame):
    """
    Counts vertices of all polygons inside a given GeoDataFrame
    @param gdf: input GeoDataFrame to count vertices from
    """
    if len(gdf.geometry) == 0:
        print("No features in GeoDataFrame")
        return None
    vertices_per_polygon = []
    for geom in gdf.geometry:
        if geom is None:
            logging.warning(f"GeoDataFrame contains a \"None\" geometry")
        elif geom.geom_type == "MultiPolygon":
            for polygon in geom.geoms:
                vertices_per_polygon.append(len(polygon.exterior.coords))
        elif geom.geom_type == "Polygon":
            vertices_per_polygon.append(len(geom.exterior.coords))
        else:
            logging.warning(f"Only supports MultiPolygon or Polygon. \nGot {geom.geom_type}")
    mean_ext_vert_nb = np.mean(vertices_per_polygon)
    return mean_ext_vert_nb


def mask_nodata(img_patch: Union[str, Path], gt_patch: Union[str, Path], nodata_val: int, mask_val: int = 255) -> None:
    """
    Masks label raster file with "ignore_index" value where pixels are "nodata" in the corresponding raster image.
    Args:
        img_patch: raster tile image path
        gt_patch: raster tile label path
        nodata_val: nodata value
        mask_val: masking value (255 by default)

    Returns:
        Masks label tile or None if no nadata pixels
    """
    image_ds = gdal.Open(str(img_patch), gdalconst.GA_ReadOnly)
    image_arr = image_ds.ReadAsArray()
    nodata_mask = image_arr != nodata_val
    nodata_mask_flat = np.sum(nodata_mask, axis=0) != 0

    if nodata_mask_flat.min() == 1:
        image_ds = None
        return

    gt_patch_ds = gdal.Open(str(gt_patch), gdalconst.GA_Update)
    gt_patch_arr = gt_patch_ds.ReadAsArray()
    masked_gt_arr = np.where(nodata_mask_flat == 1, gt_patch_arr, mask_val)
    gt_patch_ds.GetRasterBand(1).WriteArray(masked_gt_arr)
    gt_patch_ds = None
    image_ds = None


def nodata_vec_mask(raster: rasterio.DatasetReader, nodata_val: int = None) -> ogr.DataSource | None:
    """
    Fetches nodata mask from the raster image.
    Args:
        raster: raster dataset (DatasetReader) object.
        nodata_val: either None or predefined by a user integer value.
        If None, tries to fetch nodata value from the raster.

    Returns:
        Either None or vector nodata mask as an OGR datasource.
    """
    if nodata_val is None:
        nodata_val = raster.nodata
        if not isinstance(nodata_val, int | float):
            return None

    # Get original CRS and transform:
    crs_wkt = raster.crs.to_wkt()
    crs_gt = raster.transform

    # Read the data and calculate a nodata mask:
    image_arr = raster.read()
    nodata_mask = image_arr != nodata_val
    nodata_mask_flat = np.sum(nodata_mask, axis=0) != 0
    nodata_mask_flat = nodata_mask_flat.astype('uint8')

    raster_drv = gdal.GetDriverByName("MEM")
    dst = raster_drv.Create("/vsimem/raster", int(nodata_mask_flat.shape[1]),
                            int(nodata_mask_flat.shape[0]), 1, gdal.GDT_Byte)

    gdal_src_gt = [crs_gt[2], crs_gt[0], crs_gt[1], crs_gt[5], crs_gt[3], crs_gt[4]]
    dst.SetGeoTransform(gdal_src_gt)
    dst.SetProjection(crs_wkt)
    dst.GetRasterBand(1).WriteArray(nodata_mask_flat)
    dst.GetRasterBand(1).SetNoDataValue(0)
    src_band = dst.GetRasterBand(1)

    # Create vector datasource in memory:
    drv = ogr.GetDriverByName("MEMORY")
    vec_ds = drv.CreateDataSource('memdata')

    # Initialize projection:
    spatial_ref = osr.SpatialReference()
    spatial_ref.ImportFromWkt(crs_wkt)
    layer = vec_ds.CreateLayer('0', spatial_ref, geom_type=ogr.wkbPolygon)

    # Vectorize the raster nodata mask:
    gdal.Polygonize(src_band, src_band, layer, -1, [], callback=None)

    return vec_ds


if __name__ == "__main__":
    pass<|MERGE_RESOLUTION|>--- conflicted
+++ resolved
@@ -196,19 +196,7 @@
                 gdf, GEOM_POSSIBLE_NAMES="geometry", KEEP_GEOM_COLUMNS="NO"
             )
         try:
-<<<<<<< HEAD
-            # if layer_name:
-            layers = fiona.listlayers(gdf)
-            existing_layer_name = next((item for item in layers if item != 'extent_2'), None)
-            if layer_name:
-                expected_layer_name = layer_name["layer"]
-                if expected_layer_name != existing_layer_name:
-                    logging.warning(f"Did not find the expected layer name {expected_layer_name}, layer name is set to {existing_layer_name}")
-            layer_name["layer"] = existing_layer_name    
-            return gpd.read_file(gdf, **layer_name)
-=======
             return gpd.read_file(gdf)
->>>>>>> 90ec4618
         except (DriverError, CPLE_OpenFailedError):
             logging.warning(
                 f"GeoDataFrame couldn't be loaded: either {gdf} isn't a valid"
