--- conflicted
+++ resolved
@@ -15,10 +15,7 @@
 from utils.geoutils import create_new_raster_from_base
 
 import matplotlib
-<<<<<<< HEAD
-=======
-
->>>>>>> f7e60334
+
 matplotlib.use('Agg')
 
 logging.getLogger(__name__)
@@ -61,11 +58,7 @@
     return plt
 
 
-<<<<<<< HEAD
-def vis_from_batch(params,
-=======
 def vis_from_batch(vis_params,
->>>>>>> f7e60334
                    inputs,
                    outputs,
                    batch_index,
@@ -102,11 +95,7 @@
             debug=debug)
 
 
-<<<<<<< HEAD
-def vis(params,
-=======
 def vis(vis_params,
->>>>>>> f7e60334
         input_,
         output,
         vis_path,
@@ -114,11 +103,7 @@
         label=None,
         dataset='',
         ep_num=0,
-<<<<<<< HEAD
-        inference_input_path=False,
-=======
         inference_input_path=None,
->>>>>>> f7e60334
         scale=None,
         debug=False):
     """saves input, output and label (if given) as .png in a grid or as individual pngs
@@ -132,18 +117,6 @@
     :param inference_input_path: (Path) path to input image on which inference is being performed. If given, turns «inference» bool to True below.
     :return: saves color images from input arrays as grid or as full scale .png
     """
-<<<<<<< HEAD
-    inference = True if inference_input_path else False
-    colormap_file = get_key_def('colormap_file', params['visualization'], None)
-    heatmaps = get_key_def('heatmaps', params['visualization'], False)
-    heatmaps_inf = get_key_def('heatmaps', params['inference'], False)
-    grid = get_key_def('grid', params['visualization'], False)
-    ignore_index = get_key_def('ignore_index', params['training'], -1)
-    mean = get_key_def('mean', params['training']['normalization'])
-    std = get_key_def('std', params['training']['normalization'])
-
-=======
->>>>>>> f7e60334
     # TODO: Temporary fix, need to be discuss, `input_` is a list if the initial input as NIR with the RGB at [0].
     # The `squeeze` fonction cut the useless dimension, append in inference.
     input_ = np.squeeze(input_[0]) if type(input_) is list else np.squeeze(input_)
@@ -157,11 +130,7 @@
         output = output.detach().cpu().permute(1, 2, 0).numpy()  # channels last
         if label is not None:
             label_copy = label.cpu().numpy().copy()
-<<<<<<< HEAD
-            if ignore_index < 0:
-=======
             if vis_params['ignore_index'] < 0:
->>>>>>> f7e60334
                 new_ignore_index = 255
                 # Convert all pixels with ignore_index values to 255 to make sure it is last in order of values.
                 label_copy[label_copy == vis_params['ignore_index']] = new_ignore_index
