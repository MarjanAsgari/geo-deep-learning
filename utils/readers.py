--- conflicted
+++ resolved
@@ -52,13 +52,9 @@
     """
     if clip_gpkg:
         try:
-<<<<<<< HEAD
-            np_array, input_image = clip_raster_with_gpkg(input_image, clip_gpkg, debug=debug)
-=======
             clipped_img_pth = clip_raster_with_gpkg(input_image, clip_gpkg, debug=debug)
             input_image = rasterio.open(clipped_img_pth, 'r')
             np_array = input_image.read()
->>>>>>> f7e60334
         except ValueError:  # if gpkg's extent outside raster: "ValueError: Input shapes do not overlap raster."
             logging.exception(f'Problem clipping raster with geopackage {clip_gpkg}')
             np_array = input_image.read()
