--- conflicted
+++ resolved
@@ -10,14 +10,9 @@
 from utils.geoutils import lst_ids, get_key_recursive
 
 import logging
-<<<<<<< HEAD
-logger = logging.getLogger(__name__)
-
-=======
 
 logger = logging.getLogger(__name__)
 
->>>>>>> f7e60334
 
 def validate_num_classes(vector_file: Union[str, Path],
                          num_classes: int,
@@ -28,11 +23,7 @@
     FIXME: this validation **will not succeed** if a Geopackage contains only a subset of `num_classes` (e.g. 3 of 4).
     Args:
         :param vector_file: full file path of the vector image
-<<<<<<< HEAD
-        :param num_classes: number of classes set in config_template.yaml
-=======
         :param num_classes: number of classes set in old_config_template.yaml
->>>>>>> f7e60334
         :param attribute_name: name of the value field representing the required classes in the vector image file
         :param ignore_index: (int) target value that is ignored during training and does not contribute to
                              the input gradient
@@ -71,12 +62,8 @@
             logging.warning(f'Found {str(list(unique_att_vals))} classes in file {vector_file}. Expected {num_classes}')
         # this should not happen, thus the exception raised
         elif len(unique_att_vals) > num_classes:
-<<<<<<< HEAD
-            raise ValueError(f'Found {str(list(unique_att_vals))} classes in file {vector_file}. Expected {num_classes}')
-=======
             raise ValueError(
                 f'Found {str(list(unique_att_vals))} classes in file {vector_file}. Expected {num_classes}')
->>>>>>> f7e60334
 
     return unique_att_vals
 
