import logging

import torch
import copy
from torch import nn
import torchvision.models as models
from collections import OrderedDict
from torch.nn import functional as F

logging.getLogger(__name__)

nir_layers = {'conv1': 1, 'maxpool': 4, 'layer2': 6, 'layer3': 7, 'layer4': 8}

class LayersEnsemble(nn.Module):
    """
    Class create a model where 2 heads concatenate at a specific point.

    This class copy the *model* in input when initialize, copy it,
    change the input of the second *model* for the input dimension
    of the second entry. Concatenate the 2 *models* at a specific
    point chosen when initialize. Like that we have a new *model*
    that take 2 entries with differents depth and combine it to
    have an ouput with the depth of corresponding at the number of
    classes.

    :param model: Model chose to be duplicate and concatenated.
    :param conc_point: Position where the two models are concatenated (see `.yaml` for available point by model).
    :type conc_point: str

    .. note:: Only available for **DeeplabV3** with a backbone of a **Resnet101**.
    .. todo:: Make it more general to be able to be apply on a **UNet** or others.
    """
    def __init__(self, model, conc_point='conv1'):
        """
        In the constructor we instantiate all the part needed for the* model*:

         - ``modelRGB``, containing all the backbone layers **before** the concatenation point.
         - ``modelNIR``, containing all the backbone layers **before** the concatenation point
           and have the number of channels in input change for 1.
         - ``leftover``, containing all the backbone layers **after** the concatenation point.
           For some points, this variables will be empty, since we concatenate after the backbone.
         - ``conv1x1``, an conv2D layer that will be use after the concatenation to go back at
           the depth of one model, since the concatenation operation will double the depth.

        And assign them as member variables.
        """
        super(LayersEnsemble, self).__init__()
        # Init model
        model_rgb = model
        model_nir = copy.deepcopy(model)

        # Ajusting the second entry
        model_nir.backbone.conv1 = nn.Conv2d(
                1, model_rgb.backbone.conv1.out_channels, kernel_size=(7, 7),
                stride=(2, 2), padding=(3, 3), bias=False
        )

        # Adding the weight of the green channel of the pretrained weight (if load)
        # to the nir conv1 (if the image in input is a RGB).
        # Otherwise it will only copy random initiation weight from the rgb model.
        conv1_w = model_rgb.backbone.conv1.weight.detach() # shape: [64, 3, 7, 7]
        green_weight = conv1_w[:, 1] # [R, G, B] -> [0, 1, 2], shape: [64, 7, 7]
        green_weight.unsqueeze_(1) # shape: [64, 1, 7, 7], otherwise didn't work
        model_nir.backbone.conv1.weight = nn.Parameter(green_weight, requires_grad=True)

        # Concatenation point output channels dimension
        if conc_point in ['conv1', 'maxpool']:
            out_channels = model_rgb.backbone.conv1.out_channels
        elif conc_point == 'layer2':
            out_channels = model_rgb.backbone.layer2[-1].conv3.out_channels
        elif conc_point == 'layer3':
            out_channels = model_rgb.backbone.layer3[-1].conv3.out_channels
        elif conc_point == 'layer4':
            out_channels = model_rgb.backbone.layer4[-1].conv3.out_channels
        else:
            raise ValueError('The layer you want is not in the layers available!')

        # Init all part of the model 
        self.modelNIR = nn.Sequential(
            *list(model_nir.backbone.children())[:nir_layers[conc_point]]
        )
        self.modelRGB = nn.Sequential(
                *list(model_rgb.backbone.children())[:nir_layers[conc_point]]
        )
        self.leftover = nn.Sequential(
                *list(model_rgb.backbone.children())[nir_layers[conc_point]:]
        )
        self.classifier = model_rgb.classifier

        # Conv Layer to fit the size of the next layer
        self.conv1x1 = nn.Conv2d(
<<<<<<< HEAD
                in_channels=out_channels*2, out_channels=out_channels, kernel_size=1
=======
            in_channels=out_channels * 2, out_channels=out_channels, kernel_size=1
>>>>>>> f7e60334
        )

        del model_nir, model_rgb, conv1_w, green_weight

    def forward(self, inputs):
        """
        In the forward function we accept a list of Tensors in input data and return
        a Tensor of output data.

        So in the input list, they should have two tensor, the firt one need to be the
        one containing the **RGB** images, the second one will be the other *modalitie*.

        .. note:: for now we only accept **NIR** as second entry, with a shape of [1, h, w].

        The result of each partial model (RGB and the other) are concatenate on the depth
        dimension and pass by a convolution operation to recover the depth taht match the
        ``leftover`` entry. Follow by the classifier and the interpolation to return a
        Tensor with the same [h, w] then the input Tensor.

        :param inputs: (list) List containing two Tensors
        :return: (tensor) Result
        """
        x1, x2 = self.split_RGB_NIR(inputs)
        # Get the input shape for the interpolation
        input_shape = x1.shape[-2:]
        # Features is a dict of tensors
        result = OrderedDict()
        # Feed the models
        rgb = self.modelRGB(x1)
        nir = self.modelNIR(x2)
        # Concatenation
        x = torch.cat((rgb, nir), dim=1)
        # Conv 1x1 need to match the enter of the next layer
        x = self.conv1x1(x)
        # Give the result to the rest of the network
        x = self.leftover(x)
        # Give the result to the classifier
        x = self.classifier(x)
        # See https://github.com/pytorch/vision/blob/master/torchvision/models/segmentation/_utils.py
        # for more info on the use of the interpolation
        x = F.interpolate(x, size=input_shape, mode='bilinear', align_corners=False)
        result['out'] = x
        return result

    @staticmethod
    def split_RGB_NIR(inputs):
        """
        Split RGB and NIR in input imagery being fed to models for training
        @param inputs: tensors with shape [batch_size x channel x h x w]
        @return: two tensors, one for all but last channel with shape [batch_size x (channel-1) x h x w]
                 (ex.: RGB if RGBN imagery) and the other for NIR with shape [batch_size x 1 x h x w]
        """
        if inputs.shape[1] != 4:
            logging.error(f'Expected 4 band imagery. Got input with {inputs.shape[1]} bands')
        logging.warning(f'Will split inputs in 2 : (1) RGB bands, (2) NIR band')
        inputs_NIR = inputs[:, -1, ...]  # Need to be change for a more elegant way
        inputs_NIR.unsqueeze_(1)  # add a channel to get [:, 1, :, :]
        inputs = inputs[:, :-1, ...]  # Need to be change
        inputs = [inputs, inputs_NIR]
        return inputs<|MERGE_RESOLUTION|>--- conflicted
+++ resolved
@@ -89,11 +89,7 @@
 
         # Conv Layer to fit the size of the next layer
         self.conv1x1 = nn.Conv2d(
-<<<<<<< HEAD
-                in_channels=out_channels*2, out_channels=out_channels, kernel_size=1
-=======
             in_channels=out_channels * 2, out_channels=out_channels, kernel_size=1
->>>>>>> f7e60334
         )
 
         del model_nir, model_rgb, conv1_w, green_weight
