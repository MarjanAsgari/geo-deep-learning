# WARNING: data being augmented may be scaled to (0,1) rather, for example, (0,255).
#          Therefore, implementing radiometric
# augmentations (ex.: changing hue, saturation, brightness, contrast) may give undesired results.
<<<<<<< HEAD
# Scaling process is done in images_to_samples.py l.215
=======
# Scaling process is done in sampling_segmentation.py l.215
>>>>>>> f7e60334
import logging
import numbers
from typing import Sequence

import torch
# import torch should be first.
# Unclear issue, mentioned here: https://github.com/pytorch/pytorch/issues/2083
import random
import numpy as np
from skimage import transform, exposure
from torchvision import transforms
from utils.utils import get_key_def, pad, minmax_scale, BGR_to_RGB

logging.getLogger(__name__)
<<<<<<< HEAD


=======


>>>>>>> f7e60334
def compose_transforms(params,
                       dataset,
                       input_space: bool = False,
                       scale: Sequence = None,
                       aug_type: str = '',
                       dontcare=None,
                       dontcare2backgr: bool = False,
<<<<<<< HEAD
                       crop_size:int = None):
=======
                       crop_size: int = None,
                       print_log=True):
>>>>>>> f7e60334
    """
    Function to compose the transformations to be applied on every batches.
    :param input_space: (bool) if True, flip BGR channels to RGB
    :param params: (dict) Parameters found in the yaml config file
    :param dataset: (str) One of 'trn', 'val', 'tst'
    :param aug_type: (str) One of 'geometric', 'radiometric'
    :param dontcare: (int) Value that will be ignored during loss calculation. Used here to pad label
                         if rotation or crop augmentation
    :param dontcare2backgr: (bool) if True, all dontcare values in label will be replaced with 0 (background value)
                            before training
<<<<<<< HEAD
=======
    :param print_log: (bool) if True, all log messages will be printed, otherwise they wont
                      (to avoid useless print during a `for`)
>>>>>>> f7e60334

    :return: (obj) PyTorch's compose object of the transformations to be applied.
    """
    lst_trans = []
<<<<<<< HEAD
    norm_mean = get_key_def('mean', params['training']['normalization'])
    norm_std = get_key_def('std', params['training']['normalization'])
    random_radiom_trim_range = get_key_def('random_radiom_trim_range', params['training']['augmentation'], None)

    if dataset == 'trn':

        if aug_type == 'radiometric':
            noise = get_key_def('noise', params['training']['augmentation'], None)

=======
    norm_mean = get_key_def('mean', params['augmentation']['normalization'])
    norm_std = get_key_def('std', params['augmentation']['normalization'])
    random_radiom_trim_range = get_key_def('random_radiom_trim_range', params['augmentation'], None)

    if dataset == 'trn':
        if aug_type == 'radiometric':
            noise = get_key_def('noise', params['augmentation'], None)
>>>>>>> f7e60334
            if random_radiom_trim_range:  # Contrast stretching
                # FIXME: test this. Assure compatibility with CRIM devs (don't trim metadata)
                lst_trans.append(RadiometricTrim(random_range=random_radiom_trim_range))
            if noise:
                lst_trans.append(AddGaussianNoise(std=noise))
<<<<<<< HEAD

        elif aug_type == 'geometric':
            geom_scale_range = get_key_def('geom_scale_range', params['training']['augmentation'], None)
            hflip = get_key_def('hflip_prob', params['training']['augmentation'], None)
            rotate_prob = get_key_def('rotate_prob', params['training']['augmentation'], None)
            rotate_limit = get_key_def('rotate_limit', params['training']['augmentation'], None)

=======
        elif aug_type == 'geometric':
            geom_scale_range = get_key_def('geom_scale_range', params['augmentation'], None)
            hflip = get_key_def('hflip_prob', params['augmentation'], None)
            rotate_prob = get_key_def('rotate_prob', params['augmentation'], None)
            rotate_limit = get_key_def('rotate_limit', params['augmentation'], None)
>>>>>>> f7e60334
            if geom_scale_range:  # TODO: test this.
                lst_trans.append(GeometricScale(range=geom_scale_range))
            if hflip:
                lst_trans.append(HorizontalFlip(prob=hflip))
<<<<<<< HEAD

=======
>>>>>>> f7e60334
            if rotate_limit and rotate_prob:
                lst_trans.append(
                    RandomRotationTarget(
                    limit=rotate_limit, prob=rotate_prob, ignore_index=dontcare
                    )
                )
            if crop_size:
                lst_trans.append(RandomCrop(sample_size=crop_size, ignore_index=dontcare))

    if aug_type == 'totensor':
        # Contrast stretching at eval. Use mean of provided range
        if not dataset == 'trn' and random_radiom_trim_range:
            # Assert range is number or 2 element sequence
            RadiometricTrim.input_checker(random_radiom_trim_range)
            if isinstance(random_radiom_trim_range, numbers.Number):
                trim_at_eval = random_radiom_trim_range
            else:
                trim_at_eval = round((random_radiom_trim_range[-1] - random_radiom_trim_range[0]) / 2, 1)
            lst_trans.append(RadiometricTrim(random_range=[trim_at_eval, trim_at_eval]))

        if input_space:
            lst_trans.append(BgrToRgb(input_space))
        else:
<<<<<<< HEAD
            logging.info(f'Channels will be fed to model as is. First 3 bands of imagery should be RGB, not BGR.')
=======
            if print_log:
                logging.info(
                    f"\nThe '{dataset}' images will be fed to model as is. "
                    f'First 3 bands of imagery should be RGB, not BGR.'
                )
>>>>>>> f7e60334

        if scale:
            lst_trans.append(Scale(scale))  # TODO: assert coherence with below normalization
        else:
<<<<<<< HEAD
            logging.warning(f'No scaling of raster values will be performed.')

        if norm_mean and norm_std:
            lst_trans.append(Normalize(mean=params['training']['normalization']['mean'],
                                       std=params['training']['normalization']['std']))
        else:
            logging.warning(f'No normalization of raster values will be performed.')
=======
            if print_log:
                logging.warning(f"\nNo scaling of raster values will be performed on the '{dataset} 'images.")

        if norm_mean and norm_std:
            lst_trans.append(Normalize(mean=params.augmentation.normalization.mean,
                                       std=params.augmentation.normalization.std))
        else:
            if print_log:
                logging.warning(f"\nNo normalization of raster values will be performed on the '{dataset}' images.")
>>>>>>> f7e60334

        # Send channels first, convert numpy array to torch tensor
        lst_trans.append(ToTensorTarget(dontcare2backgr=dontcare2backgr, dontcare_val=dontcare))

    return transforms.Compose(lst_trans)


class RadiometricTrim(object):
    """Trims values left and right of the raster's histogram. Also called linear scaling or enhancement.
    Percentile, chosen randomly based on inputted range, applies to both left and right sides of the histogram.
    Ex.: Values below the 1.7th and above the 98.3th percentile will be trimmed if random value is 1.7"""
    def __init__(self, random_range):
        """
        :param random_range: numbers.Number (float or int) or Sequence (list or tuple) with length of 2
        """
        random_range = self.input_checker(random_range)
        self.range = random_range

    @staticmethod
    def input_checker(input_param):
        if not isinstance(input_param, (numbers.Number, Sequence)):
            raise TypeError('Got inappropriate range arg')

        if isinstance(input_param, Sequence) and len(input_param) != 2:
            raise ValueError(f"Range must be an int or a 2 element tuple or list, "
                             f"not a {len(input_param)} element {type(input_param)}.")

        if isinstance(input_param, numbers.Number):
            input_param = [input_param, input_param]
        return input_param

    def __call__(self, sample):
        # Choose trimming percentile withing inputted range
        trim = round(random.uniform(self.range[0], self.range[-1]), 1)
        # Determine output range from datatype
        out_dtype = sample['metadata']['dtype']
        # Create empty array with shape of input image
        rescaled_sat_img = np.empty(sample['sat_img'].shape, dtype=sample['sat_img'].dtype)
        # Loop through bands
        for band_idx in range(sample['sat_img'].shape[2]):
            band = sample['sat_img'][:, :, band_idx]
            band_histogram = sample['metadata']['source_raster_bincount'][f'band{band_idx}']
            # Determine what is the index of nonzero pixel corresponding to left and right trim percentile
            sum_nonzero_pix_per_band = sum(band_histogram)
            left_pixel_idx = round(sum_nonzero_pix_per_band / 100 * trim)
            right_pixel_idx = round(sum_nonzero_pix_per_band / 100 * (100-trim))
            cumulative_pixel_count = 0
            # TODO: can this for loop be optimized? Also, this hasn't been tested with non 8-bit data. Should be fine though.
            # Loop through pixel values of given histogram
            for pixel_val, count_per_pix_val in enumerate(band_histogram):
                lower_limit = cumulative_pixel_count
                upper_limit = cumulative_pixel_count + count_per_pix_val
                # Check if left and right pixel indices are contained in current lower and upper pixels count limits
                if lower_limit <= left_pixel_idx <= upper_limit:
                    left_pix_val = pixel_val
                if lower_limit <= right_pixel_idx <= upper_limit:
                    right_pix_val = pixel_val
                cumulative_pixel_count += count_per_pix_val
            # Enhance using above left and right pixel values as in_range
            rescaled_band = exposure.rescale_intensity(band, in_range=(left_pix_val, right_pix_val), out_range=out_dtype)
            # Write each enhanced band to empty array
            rescaled_sat_img[:, :, band_idx] = rescaled_band
        sample['sat_img'] = rescaled_sat_img
        return sample


class Scale(object):
    """
    Scale array values from range [0,255]  or [0,65535] to values in config ([0,1] or [-1, 1])
    Guidelines for pre-processing: http://cs231n.github.io/neural-networks-2/#datapre
    """
    def __init__(self, range):
        if isinstance(range, Sequence) and len(range) == 2:
            self.sc_min = range[0]
            self.sc_max = range[1]
        else:
            raise TypeError('Got inappropriate scale arg')

    @staticmethod
    def range_values_raster(raster, dtype):
        min_val, max_val = np.nanmin(raster), np.nanmax(raster)
        if 'int' in dtype:
            orig_range = (np.iinfo(dtype).min, np.iinfo(dtype).max)
        elif min_val >= 0 and max_val <= 255:
            orig_range = (0, 255)
            logging.warning(f"Values in input image of shape {raster.shape} "
                          f"range from {min_val} to {max_val}."
                          f"Image will be considered 8 bit for scaling.")
        elif min_val >= 0 and max_val <= 65535:
            orig_range = (0, 65535)
            logging.warning(f"Values in input image of shape {raster.shape} "
                          f"range from {min_val} to {max_val}."
                          f"Image will be considered 16 bit for scaling.")
        else:
            raise ValueError(f"Invalid values in input image. They should range from 0 to 255 or 65535, not"
                             f"{min_val} to {max_val}.")
        return orig_range


    def __call__(self, sample):
        """
        Args:
            sample (ndarray): Image to be scaled.

        Returns:
            ndarray: Scaled image.
        """
        out_dtype = sample['metadata']['dtype']
        orig_range = self.range_values_raster(sample['sat_img'], out_dtype)
        sample['sat_img'] = minmax_scale(img=sample['sat_img'], orig_range=orig_range, scale_range=(self.sc_min, self.sc_max))

        return sample


class GeometricScale(object):
    """Randomly resize image according to a certain range."""
    def __init__(self, range):
        self.range = range

    def __call__(self, sample):
        scale_factor = round(random.uniform(range[0], range[-1]), 1)
        output_width = sample['sat_img'].shape[0] * scale_factor
        output_height =  sample['sat_img'].shape[1] * scale_factor
        sat_img = transform.resize(sample['sat_img'], output_shape=(output_height, output_width))
        map_img = transform.resize(sample['map_img'], output_shape=(output_height, output_width))
        sample['sat_img'] = sat_img
        sample['map_img'] = map_img
        return sample


class RandomRotationTarget(object):
    """Rotate the image and target randomly."""
    def __init__(self, limit, prob, ignore_index):
        self.limit = limit
        self.prob = prob
        self.ignore_index = ignore_index

    def __call__(self, sample):
        if random.random() < self.prob:
            angle = np.random.uniform(-self.limit, self.limit)
            sat_img = transform.rotate(sample['sat_img'], angle, preserve_range=True, cval=np.nan)
            map_img = transform.rotate(sample['map_img'], angle, preserve_range=True, order=0, cval=self.ignore_index)
            sample['sat_img'] = sat_img
            sample['map_img'] = map_img
            return sample
        else:
            return sample


class HorizontalFlip(object):
    """Flip the input image and reference map horizontally, with a probability."""
    def __init__(self, prob):
        self.prob = prob

    def __call__(self, sample):
        if random.random() < self.prob:
            sat_img = np.ascontiguousarray(sample['sat_img'][:, ::-1, ...])
            map_img = np.ascontiguousarray(sample['map_img'][:, ::-1, ...])
            sample['sat_img'] = sat_img
            sample['map_img'] = map_img
        return sample


class RandomCrop(object):  
    # TODO: what to do with overlap in samples_prep (images_to_samples, l.106)?
    #       overlap doesn't need to be larger than, say, 5%
    """Randomly crop image according to a certain dimension.
    Adapted from https://pytorch.org/docs/stable/_modules/torchvision/transforms/transforms.html#RandomCrop
    to support >3 band images (not currently supported by PIL)"""
    def __init__(self, sample_size, padding=3, pad_if_needed=True, ignore_index=0):
        if isinstance(sample_size, numbers.Number):
            self.size = (int(sample_size), int(sample_size))
        else:
            self.size = sample_size
        self.padding = padding
        self.pad_if_needed = pad_if_needed
        self.ignore_index = ignore_index

    @staticmethod
    def get_params(img, output_size):
        """Get parameters for ``crop`` for a random crop.

        Args:
            img (ndarray): Image to be cropped.
            output_size (tuple): Expected output size of the crop.

        Returns:
            tuple: params (i, j, h, w) to be passed to ``crop`` for random crop.
        """
        h, w = img.shape[:2]
        th, tw = output_size
        if w == tw and h == th:
            return 0, 0, h, w

        i = random.randint(0, h - th)
        j = random.randint(0, w - tw)
        return i, j, th, tw

    def __call__(self, sample):
        """
        Args:
            sample (ndarray): Image to be cropped.

        Returns:
            ndarray: Cropped image.
        """
        sat_img = sample['sat_img']
        map_img = sample['map_img']

        if self.padding is not None:
            sat_img = pad(sat_img, self.padding, np.nan)  # Pad with nan values for sat_img
            map_img = pad(map_img, self.padding, self.ignore_index)  # Pad with dontcare values for map_img

        # pad the height if needed
        if self.pad_if_needed and sat_img.shape[0] < self.size[0]:
            sat_img = pad(sat_img, (0, self.size[0] - sat_img.shape[0]), np.nan)
        # pad the width if needed
        if self.pad_if_needed and sat_img.shape[1] < self.size[1]:
            sample = pad(sat_img, (self.size[1] - sat_img.shape[1], 0), np.nan)

        # pad the height if needed
        if self.pad_if_needed and map_img.shape[0] < self.size[0]:
            map_img = pad(map_img, (0, self.size[0] - map_img.shape[0]), self.ignore_index)
        # pad the width if needed
        if self.pad_if_needed and map_img.shape[1] < self.size[1]:
            map_img = pad(map_img, (self.size[1] - map_img.shape[1], 0), self.ignore_index)

        i, j, h, w = self.get_params(sat_img, self.size)

        sat_img = sat_img[i:i + h, j:j + w]
        map_img = map_img[i:i + h, j:j + w]

        sample['sat_img'] = sat_img
        sample['map_img'] = map_img
        return sample

    def __repr__(self):
        return self.__class__.__name__ + '(size={0}, padding={1})'.format(self.size, self.padding)


class Normalize(object):
    """Normalize Image with Mean and STD and similar to Pytorch(transform.Normalize) function """
    def __init__(self, mean, std):
        self.mean = mean
        self.std = std

    def __call__(self, sample):
        if self.mean or self.std != []:
            sat_img = (sample['sat_img'] - self.mean) / self.std
            sample['sat_img'] = sat_img
            return sample
        else:
            return sample


class BgrToRgb(object):
    """Normalize Image with Mean and STD and similar to Pytorch(transform.Normalize) function """

    def __init__(self, bgr_to_rgb):
        self.bgr_to_rgb = bgr_to_rgb

    def __call__(self, sample):
        sat_img = BGR_to_RGB(sample['sat_img']) if self.bgr_to_rgb else sample['sat_img']
        sample['sat_img'] = sat_img

        return sample


class ToTensorTarget(object):
    """Convert ndarrays in sample to Tensors."""
    def __init__(self, dontcare2backgr: bool = False, dontcare_val: int = None):
        """
        @param dontcare2backgr: if True, dontcare value in label will be replaced by background value (i.e. 0)
        @param dontcare_val: if dontcare2back is True, this value will be replaced by 0 in label.
        """
        self.dontcare2backgr = dontcare2backgr
        self.dontcare_val = dontcare_val

    def __call__(self, sample):
        sat_img = np.nan_to_num(sample['sat_img'], copy=False)
        sat_img = np.float32(np.transpose(sat_img, (2, 0, 1)))
        sat_img = torch.from_numpy(sat_img)

        map_img = None
        if 'map_img' in sample.keys():
            if sample['map_img'] is not None:  # This can also be used in inference.
                map_img = np.int64(sample['map_img'])
                if self.dontcare2backgr:
                    map_img[map_img == self.dontcare_val] = 0
                map_img = torch.from_numpy(map_img)
        return {'sat_img': sat_img, 'map_img': map_img}


class AddGaussianNoise(object):
    """Add Gaussian noise to data."""

    def __init__(self, mean=0., std=1.):
        self.std = std
        self.mean = mean

    def __call__(self, sample):
        sample['sat_img'] = sample['sat_img'] + np.random.randn(*sample['sat_img'].shape) * self.std + self.mean
        return sample

    def __repr__(self):
        return self.__class__.__name__ + '(mean={0}, std={1})'.format(self.mean, self.std)<|MERGE_RESOLUTION|>--- conflicted
+++ resolved
@@ -1,11 +1,7 @@
 # WARNING: data being augmented may be scaled to (0,1) rather, for example, (0,255).
 #          Therefore, implementing radiometric
 # augmentations (ex.: changing hue, saturation, brightness, contrast) may give undesired results.
-<<<<<<< HEAD
-# Scaling process is done in images_to_samples.py l.215
-=======
 # Scaling process is done in sampling_segmentation.py l.215
->>>>>>> f7e60334
 import logging
 import numbers
 from typing import Sequence
@@ -20,13 +16,8 @@
 from utils.utils import get_key_def, pad, minmax_scale, BGR_to_RGB
 
 logging.getLogger(__name__)
-<<<<<<< HEAD
-
-
-=======
-
-
->>>>>>> f7e60334
+
+
 def compose_transforms(params,
                        dataset,
                        input_space: bool = False,
@@ -34,12 +25,8 @@
                        aug_type: str = '',
                        dontcare=None,
                        dontcare2backgr: bool = False,
-<<<<<<< HEAD
-                       crop_size:int = None):
-=======
                        crop_size: int = None,
                        print_log=True):
->>>>>>> f7e60334
     """
     Function to compose the transformations to be applied on every batches.
     :param input_space: (bool) if True, flip BGR channels to RGB
@@ -50,26 +37,12 @@
                          if rotation or crop augmentation
     :param dontcare2backgr: (bool) if True, all dontcare values in label will be replaced with 0 (background value)
                             before training
-<<<<<<< HEAD
-=======
     :param print_log: (bool) if True, all log messages will be printed, otherwise they wont
                       (to avoid useless print during a `for`)
->>>>>>> f7e60334
 
     :return: (obj) PyTorch's compose object of the transformations to be applied.
     """
     lst_trans = []
-<<<<<<< HEAD
-    norm_mean = get_key_def('mean', params['training']['normalization'])
-    norm_std = get_key_def('std', params['training']['normalization'])
-    random_radiom_trim_range = get_key_def('random_radiom_trim_range', params['training']['augmentation'], None)
-
-    if dataset == 'trn':
-
-        if aug_type == 'radiometric':
-            noise = get_key_def('noise', params['training']['augmentation'], None)
-
-=======
     norm_mean = get_key_def('mean', params['augmentation']['normalization'])
     norm_std = get_key_def('std', params['augmentation']['normalization'])
     random_radiom_trim_range = get_key_def('random_radiom_trim_range', params['augmentation'], None)
@@ -77,35 +50,20 @@
     if dataset == 'trn':
         if aug_type == 'radiometric':
             noise = get_key_def('noise', params['augmentation'], None)
->>>>>>> f7e60334
             if random_radiom_trim_range:  # Contrast stretching
                 # FIXME: test this. Assure compatibility with CRIM devs (don't trim metadata)
                 lst_trans.append(RadiometricTrim(random_range=random_radiom_trim_range))
             if noise:
                 lst_trans.append(AddGaussianNoise(std=noise))
-<<<<<<< HEAD
-
-        elif aug_type == 'geometric':
-            geom_scale_range = get_key_def('geom_scale_range', params['training']['augmentation'], None)
-            hflip = get_key_def('hflip_prob', params['training']['augmentation'], None)
-            rotate_prob = get_key_def('rotate_prob', params['training']['augmentation'], None)
-            rotate_limit = get_key_def('rotate_limit', params['training']['augmentation'], None)
-
-=======
         elif aug_type == 'geometric':
             geom_scale_range = get_key_def('geom_scale_range', params['augmentation'], None)
             hflip = get_key_def('hflip_prob', params['augmentation'], None)
             rotate_prob = get_key_def('rotate_prob', params['augmentation'], None)
             rotate_limit = get_key_def('rotate_limit', params['augmentation'], None)
->>>>>>> f7e60334
             if geom_scale_range:  # TODO: test this.
                 lst_trans.append(GeometricScale(range=geom_scale_range))
             if hflip:
                 lst_trans.append(HorizontalFlip(prob=hflip))
-<<<<<<< HEAD
-
-=======
->>>>>>> f7e60334
             if rotate_limit and rotate_prob:
                 lst_trans.append(
                     RandomRotationTarget(
@@ -129,28 +87,15 @@
         if input_space:
             lst_trans.append(BgrToRgb(input_space))
         else:
-<<<<<<< HEAD
-            logging.info(f'Channels will be fed to model as is. First 3 bands of imagery should be RGB, not BGR.')
-=======
             if print_log:
                 logging.info(
                     f"\nThe '{dataset}' images will be fed to model as is. "
                     f'First 3 bands of imagery should be RGB, not BGR.'
                 )
->>>>>>> f7e60334
 
         if scale:
             lst_trans.append(Scale(scale))  # TODO: assert coherence with below normalization
         else:
-<<<<<<< HEAD
-            logging.warning(f'No scaling of raster values will be performed.')
-
-        if norm_mean and norm_std:
-            lst_trans.append(Normalize(mean=params['training']['normalization']['mean'],
-                                       std=params['training']['normalization']['std']))
-        else:
-            logging.warning(f'No normalization of raster values will be performed.')
-=======
             if print_log:
                 logging.warning(f"\nNo scaling of raster values will be performed on the '{dataset} 'images.")
 
@@ -160,7 +105,6 @@
         else:
             if print_log:
                 logging.warning(f"\nNo normalization of raster values will be performed on the '{dataset}' images.")
->>>>>>> f7e60334
 
         # Send channels first, convert numpy array to torch tensor
         lst_trans.append(ToTensorTarget(dontcare2backgr=dontcare2backgr, dontcare_val=dontcare))
