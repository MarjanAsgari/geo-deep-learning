import os
from pathlib import Path
from typing import List

import geopandas as gpd
import numpy as np
import pytest
import rasterio
from _pytest.fixtures import SubRequest
from torchgeo.datasets.utils import extract_archive
from shapely.geometry import MultiPolygon

from dataset.aoi import AOI
<<<<<<< HEAD
from utils.geoutils import create_new_raster_from_base, bounds_gdf, bounds_riodataset, overlap_poly1_rto_poly2, fetch_tag_raster
=======
from utils.geoutils import create_new_raster_from_base, bounds_gdf, bounds_riodataset, overlap_poly1_rto_poly2, multi2poly
>>>>>>> bb5a8b03
from utils.utils import read_csv


class TestGeoutils(object):
    def test_multiband_vrt_from_single_band(self) -> None:
        """Tests the 'stack_singlebands_vrt' utility"""
        extract_archive(src="tests/data/spacenet.zip")
        data = read_csv("tests/tiling/tiling_segmentation_binary-singleband_ci.csv")
        row = data[0]
        bands_request = ['R', 'G', 'B']
        aoi = AOI(raster=row['tif'], label=row['gpkg'], split=row['split'],
                  raster_bands_request=bands_request, root_dir="data")
        assert aoi.raster.count == len(bands_request)
        src_red = rasterio.open(aoi.raster_raw_input.replace("${dataset.bands}", "R"))
        src_red_np = src_red.read()
        dest_red_np = aoi.raster.read(1)
        # make sure first band in multiband VRT is identical to source R band
        assert np.all(src_red_np == dest_red_np)
        aoi.close_raster()

    def test_create_new_raster_from_base_shape(self) -> None:
        """
        Tests error in 'create_new_raster_from_base' geo-utility if output array dimensions is not consistant with input
        raster
        """
        extract_archive(src="tests/data/spacenet.zip")
        data = read_csv("tests/tiling/tiling_segmentation_binary-multiband_ci.csv")
        ref_raster = Path(data[0]['tif'])
        out_raster = ref_raster.parent / f"{ref_raster.stem}_copy.tif"
        out_array = rasterio.open(ref_raster).read()[..., :20]  # read only part of the original width
        with pytest.raises(ValueError):
            create_new_raster_from_base(input_raster=ref_raster, output_raster=out_raster, write_array=out_array)

    @pytest.fixture(
        params=[[1], [1, 2], [1, 2, 3]]
    )
    def bands_request(self, request: SubRequest) -> List:
        return request.param

    def test_create_new_raster_from_base_bands(self, bands_request) -> None:
        """Tests the 'create_new_raster_from_base' geo-utility for different output bands number"""
        extract_archive(src="tests/data/spacenet.zip")
        data = read_csv("tests/tiling/tiling_segmentation_binary-multiband_ci.csv")
        ref_raster = Path(data[0]['tif'])
        out_raster = ref_raster.parent / f"{ref_raster.stem}_copy.tif"
        out_array = rasterio.open(ref_raster).read(bands_request)
        create_new_raster_from_base(input_raster=ref_raster, output_raster=out_raster, write_array=out_array)
        os.remove(out_raster)

    def test_bounds_iou(self) -> None:
        """Tests calculation of IOU between raster and label bounds"""
        raster_file = "tests/data/massachusetts_buildings_kaggle/22978945_15_uint8_clipped.tif"
        raster = rasterio.open(raster_file)
        label_gdf = gpd.read_file('tests/data/massachusetts_buildings_kaggle/22978945_15.gpkg')

        label_bounds_box = bounds_gdf(label_gdf)
        raster_bounds_box = bounds_riodataset(raster)
        overlap_label_rto_raster = overlap_poly1_rto_poly2(label_bounds_box, raster_bounds_box)
        overlap_raster_rto_label = overlap_poly1_rto_poly2(raster_bounds_box, label_bounds_box)
        expected_overlap_lab_rto_ras = 1.0
        expected_overlap_ras_rto_lab = 0.014
        assert round(overlap_label_rto_raster, 3) == expected_overlap_lab_rto_ras
        assert round(overlap_raster_rto_label, 3) == expected_overlap_ras_rto_lab

    def test_empty_geopackage_overlap(self):
        """ Tests calculation of overlap of raster relative to an empty geopackage """
        extract_archive(src="tests/data/buil_AB11-WV02-20100926-1.zip")
        extract_archive(src="tests/data/massachusetts_buildings_kaggle.zip")
        raster_file = "tests/data/massachusetts_buildings_kaggle/22978945_15_uint8_clipped.tif"
        raster = rasterio.open(raster_file)
        label_gdf = gpd.read_file('tests/data/buil_AB11-WV02-20100926-1.gpkg')
        label_bounds_box = bounds_gdf(label_gdf)
        raster_bounds_box = bounds_riodataset(raster)
        assert overlap_poly1_rto_poly2(label_bounds_box, raster_bounds_box) == 0.0
<<<<<<< HEAD
        
    def test_fetch_tag_raster(self):
        """Test to verify if the function really fetch the right information from the raster"""
        raster_file = "tests/data/massachusetts_buildings_kaggle/22978945_15_uint8_clipped.tif"
        tag_raster = 'tests/data/massachusetts_buildings_kaggle/tag_raster.tif'
        with rasterio.open(raster_file, 'r') as src_ds:
            with rasterio.open(tag_raster, 'w', **src_ds.meta) as dst_ds:
                dst_ds.update_tags(checkpoint='test/path/to/checkpoint.pth')
                dst_ds.write(src_ds.read())
        assert fetch_tag_raster(tag_raster, 'checkpoint') == 'test/path/to/checkpoint.pth'
         
=======

    def test_multi2poly(self):
        """Test the conversion from MultiPolygon to Polygon in a GPKG"""
        multi_gpkg = "tests/data/new_brunswick_aerial/BakerLake_2017_clipped.gpkg"
        multi2poly(multi_gpkg, 'BakerLake_2017')
        df = gpd.read_file(multi_gpkg, layer='BakerLake_2017')
        have_multi = 'MultiPolygon' in df['geometry'].geom_type.values
        assert have_multi == False
>>>>>>> bb5a8b03
<|MERGE_RESOLUTION|>--- conflicted
+++ resolved
@@ -11,11 +11,7 @@
 from shapely.geometry import MultiPolygon
 
 from dataset.aoi import AOI
-<<<<<<< HEAD
-from utils.geoutils import create_new_raster_from_base, bounds_gdf, bounds_riodataset, overlap_poly1_rto_poly2, fetch_tag_raster
-=======
-from utils.geoutils import create_new_raster_from_base, bounds_gdf, bounds_riodataset, overlap_poly1_rto_poly2, multi2poly
->>>>>>> bb5a8b03
+from utils.geoutils import create_new_raster_from_base, bounds_gdf, bounds_riodataset, overlap_poly1_rto_poly2, multi2poly, fetch_tag_raster
 from utils.utils import read_csv
 
 
@@ -90,7 +86,6 @@
         label_bounds_box = bounds_gdf(label_gdf)
         raster_bounds_box = bounds_riodataset(raster)
         assert overlap_poly1_rto_poly2(label_bounds_box, raster_bounds_box) == 0.0
-<<<<<<< HEAD
         
     def test_fetch_tag_raster(self):
         """Test to verify if the function really fetch the right information from the raster"""
@@ -102,13 +97,10 @@
                 dst_ds.write(src_ds.read())
         assert fetch_tag_raster(tag_raster, 'checkpoint') == 'test/path/to/checkpoint.pth'
          
-=======
-
     def test_multi2poly(self):
         """Test the conversion from MultiPolygon to Polygon in a GPKG"""
         multi_gpkg = "tests/data/new_brunswick_aerial/BakerLake_2017_clipped.gpkg"
         multi2poly(multi_gpkg, 'BakerLake_2017')
         df = gpd.read_file(multi_gpkg, layer='BakerLake_2017')
         have_multi = 'MultiPolygon' in df['geometry'].geom_type.values
-        assert have_multi == False
->>>>>>> bb5a8b03
+        assert have_multi == False