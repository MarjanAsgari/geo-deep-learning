--- conflicted
+++ resolved
@@ -336,14 +336,10 @@
     debug = get_key_def('debug_mode', params['global'], False)
 
     final_samples_folder = None
-<<<<<<< HEAD
-    smpl_pth_name = f'samples{samples_size}_overlap{overlap}_min-annot{min_annot_perc}_{num_bands}bands'
-=======
 
     experiment_name = get_key_def('mlflow_experiment_name', params['global'], default='gdl-training')
-    sample_path_name = (f'samples{samples_size}_overlap{overlap}_min-annot{min_annot_perc}_'
+    smpl_pth_name = (f'samples{samples_size}_overlap{overlap}_min-annot{min_annot_perc}_'
                         f'{num_bands}bands_{experiment_name}')
->>>>>>> d68007da
 
     # AWS
     if bucket_name:
@@ -354,7 +350,6 @@
     else:
         list_data_prep = read_csv(csv_file)
 
-<<<<<<< HEAD
     smpls_dir = data_path.joinpath(smpl_pth_name)
     if smpls_dir.is_dir():
         smpls_dir = Path(str(smpls_dir) + '_' + now)
@@ -370,6 +365,13 @@
         logging.warning(f'Debug mode activated. Some debug features may mobilize extra disk space and '
                         f'cause delays in execution.')
 
+    if smpls_dir.is_dir():
+        if debug:
+            # Move existing data folder with a random suffix.
+            shutil.move(smpls_dir, f'{str(smpls_dir)}_{uuid.uuid4().hex[0:6]}')
+        else:  # TODO: what if we want to append samples to existing hdf5?
+            raise FileExistsError(f'Data path exists: {smpls_dir}. Remove it or use a different experiment_name.')
+    tqdm.write(f'Samples will be written to {smpls_dir}\n\n')
     logging.info(f'Samples will be written to {smpls_dir}\n\n')
 
     logging.info(f'\n\tSuccessfully read csv file: {Path(csv_file).stem}\n'
@@ -384,23 +386,6 @@
                         " will be remapped to -1 while loading the dataset, and inside the config from now on.")
         dontcare = -1
 
-=======
-    if samples_folder.is_dir():
-        if debug:
-            # Move existing data folder with a random suffix.
-            shutil.move(samples_folder, f'{str(samples_folder)}_{uuid.uuid4().hex[0:6]}')
-        else:
-            raise FileExistsError(f'Data path exists: {samples_folder}. Remove it or use a different experiment_name.')
-    else:
-        tqdm.write(f'Writing samples to {samples_folder}')
-    Path.mkdir(samples_folder, exist_ok=False)  # TODO: what if we want to append samples to existing hdf5?
-    tqdm.write(f'Samples will be written to {samples_folder}\n\n')
-
-    tqdm.write(f'\nSuccessfully read csv file: {Path(csv_file).stem}\n'
-               f'Number of rows: {len(list_data_prep)}\n'
-               f'Copying first entry:\n{list_data_prep[0]}\n')
-    ignore_index = get_key_def('ignore_index', params['training'], -1)
->>>>>>> d68007da
     meta_map, metadata = get_key_def("meta_map", params["global"], {}), None
 
     num_classes = get_key_def('num_classes', params['global'], expected_type=int)
